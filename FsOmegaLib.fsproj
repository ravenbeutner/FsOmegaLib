--- conflicted
+++ resolved
@@ -16,12 +16,9 @@
     <Compile Include="GNBA.fs" />
     <Compile Include="NBA.fs" />
     <Compile Include="DPA.fs" />
-<<<<<<< HEAD
     <Compile Include="NSA.fs" />
-=======
     <Compile Include="NPA.fs" />
     <Compile Include="APA.fs" />
->>>>>>> 85d14e76
     <Compile Include="LTL.fs" />
     <Compile Include="Operations.fs" />
   </ItemGroup>
